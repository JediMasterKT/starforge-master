#!/bin/bash
# StarForge Daemon Runner
# Core daemon logic for autonomous agent operation

set -e

# Get project root
PROJECT_ROOT="$(pwd)"
CLAUDE_DIR="$PROJECT_ROOT/.claude"
TRIGGER_DIR="$CLAUDE_DIR/triggers"
LOG_FILE="$CLAUDE_DIR/logs/daemon.log"
STATE_FILE="$CLAUDE_DIR/daemon-state.json"
SEEN_FILE="$CLAUDE_DIR/.daemon-seen-triggers"

# Daemon configuration
MAX_RETRIES=3
INITIAL_RETRY_DELAY=5
AGENT_TIMEOUT=1800  # 30 minutes
DAEMON_START_TIME=$(date -u +"%Y-%m-%dT%H:%M:%SZ")
PROCESSED_COUNT=0

# Parallel execution configuration
PARALLEL_DAEMON=${PARALLEL_DAEMON:-false}  # Feature flag (default: sequential mode)
MAX_CONCURRENT_AGENTS=${MAX_CONCURRENT_AGENTS:-999}  # Unlimited by default
AGENT_SLOTS_FILE="$CLAUDE_DIR/daemon/agent-slots.json"
PROCESS_MONITOR_INTERVAL=10  # Check running processes every 10 seconds

# Ensure required directories exist
mkdir -p "$TRIGGER_DIR/processed/invalid"
mkdir -p "$TRIGGER_DIR/processed/failed"
mkdir -p "$CLAUDE_DIR/logs"
mkdir -p "$CLAUDE_DIR/daemon"

# Touch log file
touch "$LOG_FILE"

<<<<<<< HEAD
# Initialize agent slots file
if [ ! -f "$AGENT_SLOTS_FILE" ]; then
  echo '{}' > "$AGENT_SLOTS_FILE"
fi

# Source agent slot management library (if parallel mode enabled)
if [ "$PARALLEL_DAEMON" = "true" ]; then
  if [ -f "$CLAUDE_DIR/../templates/lib/agent-slots.sh" ]; then
    source "$CLAUDE_DIR/../templates/lib/agent-slots.sh"
  elif [ -f "$PROJECT_ROOT/templates/lib/agent-slots.sh" ]; then
    source "$PROJECT_ROOT/templates/lib/agent-slots.sh"
  else
    log_event "ERROR" "agent-slots.sh not found, falling back to sequential mode"
    PARALLEL_DAEMON=false
  fi
=======
# Load environment variables (Discord webhooks, etc.)
if [ -f "$PROJECT_ROOT/.env" ]; then
  source "$PROJECT_ROOT/.env"
fi

# Load Discord notification helper (optional - gracefully skips if not present)
if [ -f "$PROJECT_ROOT/.claude/lib/discord-notify.sh" ]; then
  source "$PROJECT_ROOT/.claude/lib/discord-notify.sh"
>>>>>>> bc143775
fi

#━━━━━━━━━━━━━━━━━━━━━━━━━━━━━━━━━━━━━━━━━━━━━━━
# Logging
#━━━━━━━━━━━━━━━━━━━━━━━━━━━━━━━━━━━━━━━━━━━━━━━

log_event() {
  local level=$1
  local message=$2
  local timestamp=$(date -u +"%Y-%m-%dT%H:%M:%SZ")

  echo "[$timestamp] $level: $message" >> "$LOG_FILE"
  echo "[$timestamp] $level: $message" >&2
}

#━━━━━━━━━━━━━━━━━━━━━━━━━━━━━━━━━━━━━━━━━━━━━━━
# State Management
#━━━━━━━━━━━━━━━━━━━━━━━━━━━━━━━━━━━━━━━━━━━━━━━

save_state() {
  local current_trigger=$1

  cat > "$STATE_FILE" << EOF
{
  "daemon_started": "$DAEMON_START_TIME",
  "last_trigger_processed": "$(date -u +%Y-%m-%dT%H:%M:%SZ)",
  "total_triggers_processed": $PROCESSED_COUNT,
  "current_trigger": "$(basename "${current_trigger:-none}")"
}
EOF
}

load_state() {
  if [ -f "$STATE_FILE" ]; then
    PROCESSED_COUNT=$(jq -r '.total_triggers_processed // 0' "$STATE_FILE" 2>/dev/null || echo "0")
    log_event "RESUME" "Loaded previous state (processed: $PROCESSED_COUNT)"
  else
    PROCESSED_COUNT=0
  fi
}

#━━━━━━━━━━━━━━━━━━━━━━━━━━━━━━━━━━━━━━━━━━━━━━━
# Deduplication
#━━━━━━━━━━━━━━━━━━━━━━━━━━━━━━━━━━━━━━━━━━━━━━━

mark_as_processed() {
  local trigger_file=$1
  basename "$trigger_file" >> "$SEEN_FILE"
}

was_already_processed() {
  local trigger_file=$1
  if [ -f "$SEEN_FILE" ]; then
    grep -Fxq "$(basename "$trigger_file")" "$SEEN_FILE" 2>/dev/null
  else
    return 1
  fi
}

#━━━━━━━━━━━━━━━━━━━━━━━━━━━━━━━━━━━━━━━━━━━━━━━
# Trigger Archival
#━━━━━━━━━━━━━━━━━━━━━━━━━━━━━━━━━━━━━━━━━━━━━━━

archive_trigger() {
  local trigger_file=$1
  local status=$2  # success|invalid|failed
  local timestamp=$(date +%Y%m%d-%H%M%S)
  local filename=$(basename "$trigger_file")

  case "$status" in
    success)
      mkdir -p "$TRIGGER_DIR/processed"
      mv "$trigger_file" "$TRIGGER_DIR/processed/$timestamp-$filename" 2>/dev/null || true
      ;;
    invalid)
      mkdir -p "$TRIGGER_DIR/processed/invalid"
      mv "$trigger_file" "$TRIGGER_DIR/processed/invalid/$timestamp-$filename" 2>/dev/null || true
      ;;
    failed)
      mkdir -p "$TRIGGER_DIR/processed/failed"
      mv "$trigger_file" "$TRIGGER_DIR/processed/failed/$timestamp-$filename" 2>/dev/null || true
      ;;
  esac

  log_event "ARCHIVE" "Trigger $filename → $status"
}

#━━━━━━━━━━━━━━━━━━━━━━━━━━━━━━━━━━━━━━━━━━━━━━━
# Progress Monitoring
#━━━━━━━━━━━━━━━━━━━━━━━━━━━━━━━━━━━━━━━━━━━━━━━

monitor_agent_progress() {
  local agent=$1
  local start_time=$2
  local ticket=$3
  local interval=300  # 5 minutes

  while true; do
    sleep $interval

    # Check if parent process still exists
    if ! ps -p $PPID > /dev/null 2>&1; then
      break
    fi

    local elapsed=$(($(date +%s) - start_time))
    local elapsed_min=$((elapsed / 60))

    # Send progress notification (if Discord configured)
    if type send_agent_progress_notification &>/dev/null; then
      send_agent_progress_notification "$agent" "$elapsed_min" "$ticket"
    fi
  done
}

#━━━━━━━━━━━━━━━━━━━━━━━━━━━━━━━━━━━━━━━━━━━━━━━
# Agent Invocation
#━━━━━━━━━━━━━━━━━━━━━━━━━━━━━━━━━━━━━━━━━━━━━━━

invoke_agent() {
  local trigger_file=$1

  # Validate JSON
  if ! jq empty "$trigger_file" 2>/dev/null; then
    log_event "ERROR" "Malformed JSON in $(basename "$trigger_file")"
    return 2  # Special code for parse errors
  fi

  # Parse trigger
  local to_agent=$(jq -r '.to_agent // "unknown"' "$trigger_file" 2>/dev/null || echo "unknown")
  local from_agent=$(jq -r '.from_agent // "unknown"' "$trigger_file" 2>/dev/null || echo "unknown")
  local action=$(jq -r '.action // "unknown"' "$trigger_file" 2>/dev/null || echo "unknown")

  if [ "$to_agent" = "unknown" ] || [ "$to_agent" = "null" ]; then
    log_event "ERROR" "Missing 'to_agent' field in $(basename "$trigger_file")"
    return 2  # Parse error
  fi

  # Log invocation
  log_event "INVOKE" "$from_agent → $to_agent ($action)"

  # Invoke agent with timeout
  local start_time=$(date +%s)

  # Check if starforge command exists
  if ! command -v starforge &> /dev/null; then
    log_event "ERROR" "starforge command not found in PATH"
    return 1
  fi

  # Extract additional context from trigger
  local message=$(jq -r '.message // ""' "$trigger_file" 2>/dev/null || echo "")
  local ticket=$(jq -r '.ticket // ""' "$trigger_file" 2>/dev/null || echo "")
  local command=$(jq -r '.command // ""' "$trigger_file" 2>/dev/null || echo "")

  # Build prompt for agent
  local prompt="Task from $from_agent: $action"
  [ -n "$message" ] && prompt="$prompt\n\nMessage: $message"
  [ -n "$ticket" ] && prompt="$prompt\nTicket: $ticket"
  [ -n "$command" ] && prompt="$prompt\n\nCommand: $command"
  prompt="$prompt\n\nTrigger file: $trigger_file"

  # Invoke agent via Task tool using claude --print (non-interactive)
  log_event "TASKTOOL" "Invoking $to_agent via Task tool"

  # Extract ticket from context (if present)
  local ticket=$(jq -r '.context.ticket // "N/A"' "$trigger_file" 2>/dev/null || echo "N/A")

  # Send agent start notification (if Discord configured)
  if type send_agent_start_notification &>/dev/null; then
    send_agent_start_notification "$to_agent" "$action" "$from_agent" "$ticket"
  fi

  # Start background progress monitor
  monitor_agent_progress "$to_agent" "$start_time" "$ticket" &
  MONITOR_PID=$!

  if timeout "$AGENT_TIMEOUT" claude --print --permission-mode bypassPermissions "Use the $to_agent agent. $prompt" >> "$LOG_FILE" 2>&1; then
    local duration=$(($(date +%s) - start_time))
    log_event "COMPLETE" "$to_agent completed in ${duration}s"

    # Kill progress monitor
    kill $MONITOR_PID 2>/dev/null || true

    # Send completion notification (if Discord configured)
    if type send_agent_complete_notification &>/dev/null; then
      local duration_min=$((duration / 60))
      local duration_sec=$((duration % 60))
      send_agent_complete_notification "$to_agent" "$duration_min" "$duration_sec" "$action" "$ticket"
    fi

    return 0
  else
    local exit_code=$?
    local duration=$(($(date +%s) - start_time))

    # Kill progress monitor
    kill $MONITOR_PID 2>/dev/null || true

    if [ $exit_code -eq 124 ]; then
      log_event "ERROR" "$to_agent timed out after ${AGENT_TIMEOUT}s"

      # Send timeout notification (if Discord configured)
      if type send_agent_timeout_notification &>/dev/null; then
        send_agent_timeout_notification "$to_agent" "$action" "$ticket"
      fi
    else
      log_event "ERROR" "$to_agent failed (exit: $exit_code)"

      # Send error notification (if Discord configured)
      if type send_agent_error_notification &>/dev/null; then
        local duration_min=$((duration / 60))
        send_agent_error_notification "$to_agent" "$exit_code" "$duration_min" "$ticket"
      fi
    fi
    return 1
  fi
}

invoke_agent_with_retry() {
  local trigger_file=$1
  local max_retries=$MAX_RETRIES
  local attempt=1
  local delay=$INITIAL_RETRY_DELAY

  while [ $attempt -le $max_retries ]; do
    if [ $attempt -gt 1 ]; then
      log_event "RETRY" "Attempt $attempt/$max_retries for $(basename "$trigger_file")"
    fi

    invoke_agent "$trigger_file"
    local exit_code=$?

    # Exit code 2 = parse error, don't retry
    if [ $exit_code -eq 2 ]; then
      log_event "ERROR" "Parse error, no retry"
      return 2
    fi

    # Success
    if [ $exit_code -eq 0 ]; then
      return 0
    fi

    # Retry logic
    if [ $attempt -lt $max_retries ]; then
      log_event "RETRY" "Waiting ${delay}s before retry"
      sleep $delay
      delay=$((delay * 2))  # Exponential backoff: 5, 10, 20
    fi

    attempt=$((attempt + 1))
  done

  log_event "CRITICAL" "Failed after $max_retries attempts: $(basename "$trigger_file")"
  return 1
}

#━━━━━━━━━━━━━━━━━━━━━━━━━━━━━━━━━━━━━━━━━━━━━━━
# Parallel Execution Functions
#━━━━━━━━━━━━━━━━━━━━━━━━━━━━━━━━━━━━━━━━━━━━━━━

# invoke_agent_parallel - Spawn agent in background with slot management
# Usage: invoke_agent_parallel "trigger-file.trigger"
# Returns: 0 if spawned, 1 if agent busy, 2 if parse error
invoke_agent_parallel() {
  local trigger_file=$1

  # Validate JSON
  if ! jq empty "$trigger_file" 2>/dev/null; then
    log_event "ERROR" "Malformed JSON in $(basename "$trigger_file")"
    return 2  # Parse error
  fi

  # Parse trigger
  local to_agent=$(jq -r '.to_agent // "unknown"' "$trigger_file" 2>/dev/null || echo "unknown")
  local from_agent=$(jq -r '.from_agent // "unknown"' "$trigger_file" 2>/dev/null || echo "unknown")
  local action=$(jq -r '.action // "unknown"' "$trigger_file" 2>/dev/null || echo "unknown")
  local ticket=$(jq -r '.context.ticket // ""' "$trigger_file" 2>/dev/null || echo "")

  if [ "$to_agent" = "unknown" ] || [ "$to_agent" = "null" ]; then
    log_event "ERROR" "Missing 'to_agent' field in $(basename "$trigger_file")"
    return 2  # Parse error
  fi

  # Check if agent slot is available
  if is_agent_busy "$to_agent"; then
    log_event "QUEUE" "$to_agent busy, trigger stays in queue"
    return 1  # Agent busy
  fi

  # Check concurrent agent limit
  local busy_count=$(get_agent_count_busy)
  if [ "$busy_count" -ge "$MAX_CONCURRENT_AGENTS" ]; then
    log_event "QUEUE" "Max concurrent agents reached ($MAX_CONCURRENT_AGENTS), trigger stays in queue"
    return 1  # Queue full
  fi

  # Spawn background process
  log_event "SPAWN" "Starting $to_agent in background ($from_agent → $to_agent: $action)"

  (
    # Reserve agent slot immediately
    mark_agent_busy "$to_agent" "$$" "$ticket"

    # Ensure slot is released on exit
    trap "mark_agent_idle \"$to_agent\"" EXIT

    # Log file for this agent execution
    local agent_log="$CLAUDE_DIR/logs/${to_agent}-$(date +%s).log"

    # WORKAROUND: Daemon mode - agents run non-interactively
    # TODO: Implement proper claude --print invocation with stream-json
    # For now, we simulate successful execution

    log_event "INFO" "$to_agent: Simulating agent execution (daemon mode workaround)" >> "$LOG_FILE"
    echo "Agent: $to_agent" > "$agent_log"
    echo "Trigger: $(basename "$trigger_file")" >> "$agent_log"
    echo "Started: $(date)" >> "$agent_log"

    # Simulate agent work (2 second delay)
    sleep 2

    echo "Completed: $(date)" >> "$agent_log"
    log_event "COMPLETE" "$to_agent completed (simulated)" >> "$LOG_FILE"

    exit 0

    # FUTURE CODE (when claude --print is ready):
    # claude --print \
    #   --permission-mode bypassPermissions \
    #   --output-format stream-json \
    #   "Use $to_agent agent. Process trigger: $(cat "$trigger_file")" \
    #   2>&1 | tee "$agent_log" | process_stream_output "$to_agent"
    #
    # exit ${PIPESTATUS[0]}
  ) &

  # Save PID
  local agent_pid=$!

  # Update slot with actual background PID
  mark_agent_busy "$to_agent" "$agent_pid" "$ticket"

  log_event "SPAWNED" "$to_agent started (PID: $agent_pid)"
  return 0
}

# process_stream_output - Parse stream-json output for real-time updates
# Usage: ... | process_stream_output "agent-id"
# Future implementation for streaming output
process_stream_output() {
  local agent=$1
  local last_notification=0

  while IFS= read -r line; do
    # Parse JSONL format
    local msg_type=$(echo "$line" | jq -r '.type // empty' 2>/dev/null)

    case "$msg_type" in
      "tool_use")
        # Future: Send progress notification every 5 minutes
        local current_time=$(date +%s)
        if [ $((current_time - last_notification)) -ge 300 ]; then
          log_event "PROGRESS" "$agent: Still working..."
          last_notification=$current_time
        fi
        ;;

      "completion")
        # Final result
        log_event "OUTPUT" "$agent: Completed"
        ;;
    esac
  done
}

# monitor_running_agents - Background loop to detect agent completion
# Polls every PROCESS_MONITOR_INTERVAL seconds
monitor_running_agents() {
  while true; do
    # Get all busy agents
    local busy_agents=$(list_busy_agents 2>/dev/null || echo "")

    while IFS= read -r agent; do
      [ -z "$agent" ] && continue

      local agent_pid=$(get_agent_pid "$agent")

      if [ -n "$agent_pid" ] && ! kill -0 "$agent_pid" 2>/dev/null; then
        # Process finished
        wait "$agent_pid" 2>/dev/null
        local exit_code=$?

        if [ $exit_code -eq 0 ]; then
          log_event "FINISH" "$agent completed successfully (PID: $agent_pid)"
        else
          log_event "FINISH" "$agent failed (PID: $agent_pid, exit: $exit_code)"
        fi

        # Release slot
        mark_agent_idle "$agent"
      fi
    done <<< "$busy_agents"

    sleep $PROCESS_MONITOR_INTERVAL
  done
}

#━━━━━━━━━━━━━━━━━━━━━━━━━━━━━━━━━━━━━━━━━━━━━━━
# Trigger Processing
#━━━━━━━━━━━━━━━━━━━━━━━━━━━━━━━━━━━━━━━━━━━━━━━

get_next_trigger() {
  # Get oldest .trigger file by creation time (FIFO)
  find "$TRIGGER_DIR" -maxdepth 1 -name "*.trigger" -type f \
    -exec stat -f "%B %N" {} \; 2>/dev/null | \
    sort -n | \
    head -1 | \
    cut -d' ' -f2-
}

process_trigger() {
  local trigger_file=$1

  # Skip if already processed
  if was_already_processed "$trigger_file"; then
    log_event "SKIP" "Already processed: $(basename "$trigger_file")"
    rm -f "$trigger_file" 2>/dev/null || true
    return 0
  fi

  # Mark as currently processing
  save_state "$trigger_file"

  # Invoke agent with retry
  invoke_agent_with_retry "$trigger_file"
  local result=$?

  # Mark as seen
  mark_as_processed "$trigger_file"

  # Archive based on result
  if [ $result -eq 0 ]; then
    archive_trigger "$trigger_file" "success"
    PROCESSED_COUNT=$((PROCESSED_COUNT + 1))
  elif [ $result -eq 2 ]; then
    archive_trigger "$trigger_file" "invalid"
  else
    archive_trigger "$trigger_file" "failed"
  fi

  # Update state
  save_state ""

  return $result
}

process_backlog() {
  local trigger_file
  local backlog_count=$(find "$TRIGGER_DIR" -maxdepth 1 -name "*.trigger" -type f 2>/dev/null | wc -l | tr -d ' ')

  if [ "$backlog_count" -gt 0 ]; then
    log_event "BACKLOG" "Found $backlog_count pending trigger(s)"

    while true; do
      trigger_file=$(get_next_trigger)

      if [ -z "$trigger_file" ] || [ ! -f "$trigger_file" ]; then
        break
      fi

      log_event "BACKLOG" "Processing: $(basename "$trigger_file")"

      if [ "$PARALLEL_DAEMON" = "true" ]; then
        # Parallel mode: Try to spawn, leave in queue if agent busy
        invoke_agent_parallel "$trigger_file"
        local result=$?

        if [ $result -eq 0 ]; then
          # Successfully spawned, archive trigger
          archive_trigger "$trigger_file" "in-progress"
          mark_as_processed "$trigger_file"
        elif [ $result -eq 2 ]; then
          # Parse error, archive as invalid
          archive_trigger "$trigger_file" "invalid"
          mark_as_processed "$trigger_file"
        fi
        # If result=1 (agent busy), leave trigger in queue
      else
        # Sequential mode: Process synchronously
        process_trigger "$trigger_file"
      fi
    done

    log_event "BACKLOG" "Backlog processing complete"
  fi
}

# process_trigger_queue_parallel - Main loop for parallel execution
# Continuously processes trigger queue with round-robin slot checking
process_trigger_queue_parallel() {
  while true; do
    local trigger_file=$(get_next_trigger)

    # No triggers, wait for new ones
    if [ -z "$trigger_file" ] || [ ! -f "$trigger_file" ]; then
      sleep 5
      continue
    fi

    # Skip if already processed
    if was_already_processed "$trigger_file"; then
      log_event "SKIP" "Already processed: $(basename "$trigger_file")"
      rm -f "$trigger_file" 2>/dev/null || true
      continue
    fi

    # Try to invoke agent
    invoke_agent_parallel "$trigger_file"
    local result=$?

    if [ $result -eq 0 ]; then
      # Successfully spawned
      archive_trigger "$trigger_file" "in-progress"
      mark_as_processed "$trigger_file"
      PROCESSED_COUNT=$((PROCESSED_COUNT + 1))
    elif [ $result -eq 2 ]; then
      # Parse error
      archive_trigger "$trigger_file" "invalid"
      mark_as_processed "$trigger_file"
    else
      # Agent busy, try next trigger (round-robin)
      log_event "QUEUE" "$(jq -r '.to_agent' "$trigger_file") busy, checking next trigger"
      sleep 1
    fi
  done
}

#━━━━━━━━━━━━━━━━━━━━━━━━━━━━━━━━━━━━━━━━━━━━━━━
# Crash Recovery
#━━━━━━━━━━━━━━━━━━━━━━━━━━━━━━━━━━━━━━━━━━━━━━━

resume_processing() {
  load_state

  # Parallel mode: Clean up orphaned PIDs
  if [ "$PARALLEL_DAEMON" = "true" ]; then
    log_event "RECOVERY" "Checking for orphaned agent processes"
    cleanup_orphaned_pids
  fi

  # Check for interrupted trigger (sequential mode only)
  if [ "$PARALLEL_DAEMON" != "true" ] && [ -f "$STATE_FILE" ]; then
    local current_trigger=$(jq -r '.current_trigger // "none"' "$STATE_FILE" 2>/dev/null || echo "none")

    if [ "$current_trigger" != "none" ] && [ "$current_trigger" != "null" ] && [ -f "$TRIGGER_DIR/$current_trigger" ]; then
      log_event "RESUME" "Found interrupted trigger: $current_trigger"
      # Mark as seen to prevent re-processing
      mark_as_processed "$TRIGGER_DIR/$current_trigger"
      # Move to failed (was interrupted)
      archive_trigger "$TRIGGER_DIR/$current_trigger" "failed"
    fi
  fi

  # Process any remaining backlog
  process_backlog
}

#━━━━━━━━━━━━━━━━━━━━━━━━━━━━━━━━━━━━━━━━━━━━━━━
# Signal Handling
#━━━━━━━━━━━━━━━━━━━━━━━━━━━━━━━━━━━━━━━━━━━━━━━

cleanup_and_exit() {
  log_event "STOP" "Daemon shutting down gracefully"

  # Parallel mode: Kill all running agent processes
  if [ "$PARALLEL_DAEMON" = "true" ]; then
    log_event "STOP" "Terminating all running agents"

    # Get list of all busy agents
    local busy_agents=$(list_busy_agents 2>/dev/null || echo "")

    while IFS= read -r agent; do
      [ -z "$agent" ] && continue

      local agent_pid=$(get_agent_pid "$agent")

      if [ -n "$agent_pid" ] && kill -0 "$agent_pid" 2>/dev/null; then
        log_event "STOP" "Terminating $agent (PID: $agent_pid)"
        kill "$agent_pid" 2>/dev/null
        wait "$agent_pid" 2>/dev/null
      fi
    done <<< "$busy_agents"

    # Kill process monitor if running
    if [ -n "$MONITOR_PID" ] && kill -0 "$MONITOR_PID" 2>/dev/null; then
      log_event "STOP" "Stopping process monitor (PID: $MONITOR_PID)"
      kill "$MONITOR_PID" 2>/dev/null
    fi

    # Kill queue processor if running
    if [ -n "$QUEUE_PID" ] && kill -0 "$QUEUE_PID" 2>/dev/null; then
      log_event "STOP" "Stopping queue processor (PID: $QUEUE_PID)"
      kill "$QUEUE_PID" 2>/dev/null
    fi
  fi

  # Kill orchestrator background process if running
  if [ -n "$ORCHESTRATOR_PID" ] && kill -0 "$ORCHESTRATOR_PID" 2>/dev/null; then
    log_event "STOP" "Stopping orchestrator process (PID: $ORCHESTRATOR_PID)"
    kill "$ORCHESTRATOR_PID" 2>/dev/null
  fi

  save_state ""
  exit 0
}

trap cleanup_and_exit SIGTERM SIGINT

#━━━━━━━━━━━━━━━━━━━━━━━━━━━━━━━━━━━━━━━━━━━━━━━
# Orchestrator Periodic Check
#━━━━━━━━━━━━━━━━━━━━━━━━━━━━━━━━━━━━━━━━━━━━━━━

orchestrator_check() {
  while true; do
    log_event "ORCHESTRATOR" "Running periodic check for ready issues"

    # Invoke orchestrator via Task tool to check for work and create triggers
    # IMPORTANT: Use imperative prompt - orchestrator is running autonomously in daemon mode
    if claude --print --permission-mode bypassPermissions "You are the orchestrator agent running in AUTONOMOUS DAEMON MODE.

CRITICAL: All permissions are PRE-APPROVED. Execute commands IMMEDIATELY without asking for confirmation or listing what you plan to do.

Execute this workflow NOW:

1. Run: gh issue list --label ready --json number,title,labels
2. Run: gh pr list --json number,title,labels
3. Read coordination status files in .claude/coordination/
4. For any idle junior-dev agent with a ready issue: create trigger file in .claude/triggers/
5. For any qa-approved PR: merge it directly

DO NOT:
- Ask \"Would you like me to proceed?\"
- List commands for approval
- Request permission for ANY operation
- Explain what you're going to do - just DO IT

All bash commands (gh, git, jq, cat, grep, etc.) are pre-approved in .claude/settings.json. Execute them directly. This is non-interactive batch mode." >> "$LOG_FILE" 2>&1; then
      log_event "ORCHESTRATOR" "Check complete"
    else
      log_event "ERROR" "Orchestrator check failed (exit: $?)"
    fi

    # Wait 60 seconds before next check
    sleep 60
  done
}

#━━━━━━━━━━━━━━━━━━━━━━━━━━━━━━━━━━━━━━━━━━━━━━━
# Main Daemon Loop
#━━━━━━━━━━━━━━━━━━━━━━━━━━━━━━━━━━━━━━━━━━━━━━━

main() {
  log_event "START" "Daemon started (PID: $$)"

  # Log execution mode
  if [ "$PARALLEL_DAEMON" = "true" ]; then
    log_event "MODE" "Parallel execution enabled (max concurrent: $MAX_CONCURRENT_AGENTS)"
  else
    log_event "MODE" "Sequential execution (set PARALLEL_DAEMON=true for parallel mode)"
  fi

  # Check for fswatch
  if ! command -v fswatch &> /dev/null; then
    log_event "ERROR" "fswatch not installed. Install with: brew install fswatch"
    exit 1
  fi

  # Check for jq
  if ! command -v jq &> /dev/null; then
    log_event "ERROR" "jq not installed. Install with: brew install jq"
    exit 1
  fi

  # Resume from previous state
  resume_processing

  # Start orchestrator periodic check loop in background
  log_event "ORCHESTRATOR" "Starting orchestrator periodic check (60s interval)"
  orchestrator_check &
  ORCHESTRATOR_PID=$!

  # Parallel mode: Start process monitor
  if [ "$PARALLEL_DAEMON" = "true" ]; then
    log_event "MONITOR" "Starting process monitor (checking every ${PROCESS_MONITOR_INTERVAL}s)"
    monitor_running_agents &
    MONITOR_PID=$!
  fi

  log_event "MONITOR" "Watching $TRIGGER_DIR for new triggers"

  if [ "$PARALLEL_DAEMON" = "true" ]; then
    # Parallel mode: Process queue continuously
    process_trigger_queue_parallel &
    QUEUE_PID=$!

    # Wait for all background processes
    wait
  else
    # Sequential mode: Use fswatch
    fswatch -0 --event Created "$TRIGGER_DIR" 2>/dev/null | while read -d "" event; do
      # Only process .trigger files
      if [[ "$event" == *.trigger ]]; then
        log_event "TRIGGER" "Detected: $(basename "$event")"
        process_trigger "$event"
      fi
    done &

    # Wait for fswatch process
    wait
  fi
}

# Run main daemon loop
main<|MERGE_RESOLUTION|>--- conflicted
+++ resolved
@@ -34,7 +34,16 @@
 # Touch log file
 touch "$LOG_FILE"
 
-<<<<<<< HEAD
+# Load environment variables (Discord webhooks, etc.)
+if [ -f "$PROJECT_ROOT/.env" ]; then
+  source "$PROJECT_ROOT/.env"
+fi
+
+# Load Discord notification helper (optional - gracefully skips if not present)
+if [ -f "$PROJECT_ROOT/.claude/lib/discord-notify.sh" ]; then
+  source "$PROJECT_ROOT/.claude/lib/discord-notify.sh"
+fi
+
 # Initialize agent slots file
 if [ ! -f "$AGENT_SLOTS_FILE" ]; then
   echo '{}' > "$AGENT_SLOTS_FILE"
@@ -50,16 +59,6 @@
     log_event "ERROR" "agent-slots.sh not found, falling back to sequential mode"
     PARALLEL_DAEMON=false
   fi
-=======
-# Load environment variables (Discord webhooks, etc.)
-if [ -f "$PROJECT_ROOT/.env" ]; then
-  source "$PROJECT_ROOT/.env"
-fi
-
-# Load Discord notification helper (optional - gracefully skips if not present)
-if [ -f "$PROJECT_ROOT/.claude/lib/discord-notify.sh" ]; then
-  source "$PROJECT_ROOT/.claude/lib/discord-notify.sh"
->>>>>>> bc143775
 fi
 
 #━━━━━━━━━━━━━━━━━━━━━━━━━━━━━━━━━━━━━━━━━━━━━━━
