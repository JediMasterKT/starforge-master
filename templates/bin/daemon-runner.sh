#!/bin/bash
# StarForge Daemon Runner
# Core daemon logic for autonomous agent operation

set -e

# Get project root
PROJECT_ROOT="$(pwd)"
CLAUDE_DIR="$PROJECT_ROOT/.claude"
TRIGGER_DIR="$CLAUDE_DIR/triggers"
LOG_FILE="$CLAUDE_DIR/logs/daemon.log"
STATE_FILE="$CLAUDE_DIR/daemon-state.json"
SEEN_FILE="$CLAUDE_DIR/.daemon-seen-triggers"

# Daemon configuration
MAX_RETRIES=3
INITIAL_RETRY_DELAY=5
AGENT_TIMEOUT=1800  # 30 minutes
DAEMON_START_TIME=$(date -u +"%Y-%m-%dT%H:%M:%SZ")
PROCESSED_COUNT=0

# Parallel execution configuration
PARALLEL_DAEMON=${PARALLEL_DAEMON:-false}  # Feature flag (default: sequential mode)
MAX_CONCURRENT_AGENTS=${MAX_CONCURRENT_AGENTS:-999}  # Unlimited by default
AGENT_SLOTS_FILE="$CLAUDE_DIR/daemon/agent-slots.json"
PROCESS_MONITOR_INTERVAL=10  # Check running processes every 10 seconds

# Ensure required directories exist
mkdir -p "$TRIGGER_DIR/processed/invalid"
mkdir -p "$TRIGGER_DIR/processed/failed"
mkdir -p "$CLAUDE_DIR/logs"
mkdir -p "$CLAUDE_DIR/daemon"

# Touch log file
touch "$LOG_FILE"

# Load environment variables (Discord webhooks, etc.)
if [ -f "$PROJECT_ROOT/.env" ]; then
  source "$PROJECT_ROOT/.env"
fi

# Load Discord notification helper (optional - gracefully skips if not present)
<<<<<<< HEAD
if [ -f "$CLAUDE_DIR/lib/discord-notify.sh" ]; then
  source "$CLAUDE_DIR/lib/discord-notify.sh"
=======
if [ -f "$PROJECT_ROOT/.claude/lib/discord-notify.sh" ]; then
  source "$PROJECT_ROOT/.claude/lib/discord-notify.sh"
fi

# Initialize agent slots file
if [ ! -f "$AGENT_SLOTS_FILE" ]; then
  echo '{}' > "$AGENT_SLOTS_FILE"
fi

# Source agent slot management library (if parallel mode enabled)
if [ "$PARALLEL_DAEMON" = "true" ]; then
  if [ -f "$CLAUDE_DIR/../templates/lib/agent-slots.sh" ]; then
    source "$CLAUDE_DIR/../templates/lib/agent-slots.sh"
  elif [ -f "$PROJECT_ROOT/templates/lib/agent-slots.sh" ]; then
    source "$PROJECT_ROOT/templates/lib/agent-slots.sh"
  else
    log_event "ERROR" "agent-slots.sh not found, falling back to sequential mode"
    PARALLEL_DAEMON=false
  fi
>>>>>>> 044b3d2d
fi

#━━━━━━━━━━━━━━━━━━━━━━━━━━━━━━━━━━━━━━━━━━━━━━━
# Logging
#━━━━━━━━━━━━━━━━━━━━━━━━━━━━━━━━━━━━━━━━━━━━━━━

log_event() {
  local level=$1
  local message=$2
  local timestamp=$(date -u +"%Y-%m-%dT%H:%M:%SZ")

  echo "[$timestamp] $level: $message" >> "$LOG_FILE"
  echo "[$timestamp] $level: $message" >&2
}

#━━━━━━━━━━━━━━━━━━━━━━━━━━━━━━━━━━━━━━━━━━━━━━━
# State Management
#━━━━━━━━━━━━━━━━━━━━━━━━━━━━━━━━━━━━━━━━━━━━━━━

save_state() {
  local current_trigger=$1

  cat > "$STATE_FILE" << EOF
{
  "daemon_started": "$DAEMON_START_TIME",
  "last_trigger_processed": "$(date -u +%Y-%m-%dT%H:%M:%SZ)",
  "total_triggers_processed": $PROCESSED_COUNT,
  "current_trigger": "$(basename "${current_trigger:-none}")"
}
EOF
}

load_state() {
  if [ -f "$STATE_FILE" ]; then
    PROCESSED_COUNT=$(jq -r '.total_triggers_processed // 0' "$STATE_FILE" 2>/dev/null || echo "0")
    log_event "RESUME" "Loaded previous state (processed: $PROCESSED_COUNT)"
  else
    PROCESSED_COUNT=0
  fi
}

#━━━━━━━━━━━━━━━━━━━━━━━━━━━━━━━━━━━━━━━━━━━━━━━
# Deduplication
#━━━━━━━━━━━━━━━━━━━━━━━━━━━━━━━━━━━━━━━━━━━━━━━

mark_as_processed() {
  local trigger_file=$1
  basename "$trigger_file" >> "$SEEN_FILE"
}

was_already_processed() {
  local trigger_file=$1
  if [ -f "$SEEN_FILE" ]; then
    grep -Fxq "$(basename "$trigger_file")" "$SEEN_FILE" 2>/dev/null
  else
    return 1
  fi
}

#━━━━━━━━━━━━━━━━━━━━━━━━━━━━━━━━━━━━━━━━━━━━━━━
# Trigger Archival
#━━━━━━━━━━━━━━━━━━━━━━━━━━━━━━━━━━━━━━━━━━━━━━━

archive_trigger() {
  local trigger_file=$1
  local status=$2  # success|invalid|failed
  local timestamp=$(date +%Y%m%d-%H%M%S)
  local filename=$(basename "$trigger_file")

  case "$status" in
    success)
      mkdir -p "$TRIGGER_DIR/processed"
      mv "$trigger_file" "$TRIGGER_DIR/processed/$timestamp-$filename" 2>/dev/null || true
      ;;
    invalid)
      mkdir -p "$TRIGGER_DIR/processed/invalid"
      mv "$trigger_file" "$TRIGGER_DIR/processed/invalid/$timestamp-$filename" 2>/dev/null || true
      ;;
    failed)
      mkdir -p "$TRIGGER_DIR/processed/failed"
      mv "$trigger_file" "$TRIGGER_DIR/processed/failed/$timestamp-$filename" 2>/dev/null || true
      ;;
  esac

  log_event "ARCHIVE" "Trigger $filename → $status"
}

#━━━━━━━━━━━━━━━━━━━━━━━━━━━━━━━━━━━━━━━━━━━━━━━
# Progress Monitoring
#━━━━━━━━━━━━━━━━━━━━━━━━━━━━━━━━━━━━━━━━━━━━━━━

<<<<<<< HEAD
# monitor_agent_progress - Send periodic progress notifications
# Args: $1=agent, $2=start_time, $3=ticket
# Runs in background, sends notification every 5 minutes
=======
>>>>>>> 044b3d2d
monitor_agent_progress() {
  local agent=$1
  local start_time=$2
  local ticket=$3
  local interval=300  # 5 minutes

  while true; do
    sleep $interval

    # Check if parent process still exists
    if ! ps -p $PPID > /dev/null 2>&1; then
      break
    fi

    local elapsed=$(($(date +%s) - start_time))
    local elapsed_min=$((elapsed / 60))

    # Send progress notification (if Discord configured)
    if type send_agent_progress_notification &>/dev/null; then
      send_agent_progress_notification "$agent" "$elapsed_min" "$ticket"
    fi
  done
}

#━━━━━━━━━━━━━━━━━━━━━━━━━━━━━━━━━━━━━━━━━━━━━━━
# Agent Invocation
#━━━━━━━━━━━━━━━━━━━━━━━━━━━━━━━━━━━━━━━━━━━━━━━

invoke_agent() {
  local trigger_file=$1

  # Validate JSON
  if ! jq empty "$trigger_file" 2>/dev/null; then
    log_event "ERROR" "Malformed JSON in $(basename "$trigger_file")"
    return 2  # Special code for parse errors
  fi

  # Parse trigger
  local to_agent=$(jq -r '.to_agent // "unknown"' "$trigger_file" 2>/dev/null || echo "unknown")
  local from_agent=$(jq -r '.from_agent // "unknown"' "$trigger_file" 2>/dev/null || echo "unknown")
  local action=$(jq -r '.action // "unknown"' "$trigger_file" 2>/dev/null || echo "unknown")

  if [ "$to_agent" = "unknown" ] || [ "$to_agent" = "null" ]; then
    log_event "ERROR" "Missing 'to_agent' field in $(basename "$trigger_file")"
    return 2  # Parse error
  fi

  # Log invocation
  log_event "INVOKE" "$from_agent → $to_agent ($action)"

  # Invoke agent with timeout
  local start_time=$(date +%s)

  # Check if starforge command exists
  if ! command -v starforge &> /dev/null; then
    log_event "ERROR" "starforge command not found in PATH"
    return 1
  fi

  # Extract additional context from trigger
  local message=$(jq -r '.message // ""' "$trigger_file" 2>/dev/null || echo "")
  local ticket=$(jq -r '.ticket // ""' "$trigger_file" 2>/dev/null || echo "")
  local command=$(jq -r '.command // ""' "$trigger_file" 2>/dev/null || echo "")

  # Build prompt for agent
  local prompt="Task from $from_agent: $action"
  [ -n "$message" ] && prompt="$prompt\n\nMessage: $message"
  [ -n "$ticket" ] && prompt="$prompt\nTicket: $ticket"
  [ -n "$command" ] && prompt="$prompt\n\nCommand: $command"
  prompt="$prompt\n\nTrigger file: $trigger_file"

  # Invoke agent via Task tool using claude --print (non-interactive)
  log_event "TASKTOOL" "Invoking $to_agent via Task tool"

<<<<<<< HEAD
=======
  # Extract ticket from context (if present)
  local ticket=$(jq -r '.context.ticket // "N/A"' "$trigger_file" 2>/dev/null || echo "N/A")

>>>>>>> 044b3d2d
  # Send agent start notification (if Discord configured)
  if type send_agent_start_notification &>/dev/null; then
    send_agent_start_notification "$to_agent" "$action" "$from_agent" "$ticket"
  fi

  # Start background progress monitor
  monitor_agent_progress "$to_agent" "$start_time" "$ticket" &
  MONITOR_PID=$!

  if timeout "$AGENT_TIMEOUT" claude --print --permission-mode bypassPermissions "Use the $to_agent agent. $prompt" >> "$LOG_FILE" 2>&1; then
    local duration=$(($(date +%s) - start_time))
    log_event "COMPLETE" "$to_agent completed in ${duration}s"

    # Kill progress monitor
    kill $MONITOR_PID 2>/dev/null || true

    # Send completion notification (if Discord configured)
    if type send_agent_complete_notification &>/dev/null; then
      local duration_min=$((duration / 60))
      local duration_sec=$((duration % 60))
      send_agent_complete_notification "$to_agent" "$duration_min" "$duration_sec" "$action" "$ticket"
    fi

    return 0
  else
    local exit_code=$?
    local duration=$(($(date +%s) - start_time))

    # Kill progress monitor
    kill $MONITOR_PID 2>/dev/null || true

    if [ $exit_code -eq 124 ]; then
      log_event "ERROR" "$to_agent timed out after ${AGENT_TIMEOUT}s"

      # Send timeout notification (if Discord configured)
      if type send_agent_timeout_notification &>/dev/null; then
        send_agent_timeout_notification "$to_agent" "$action" "$ticket"
      fi
    else
      log_event "ERROR" "$to_agent failed (exit: $exit_code)"

      # Send error notification (if Discord configured)
      if type send_agent_error_notification &>/dev/null; then
        local duration_min=$((duration / 60))
        send_agent_error_notification "$to_agent" "$exit_code" "$duration_min" "$ticket"
      fi
    fi
    return 1
  fi
}

invoke_agent_with_retry() {
  local trigger_file=$1
  local max_retries=$MAX_RETRIES
  local attempt=1
  local delay=$INITIAL_RETRY_DELAY

  while [ $attempt -le $max_retries ]; do
    if [ $attempt -gt 1 ]; then
      log_event "RETRY" "Attempt $attempt/$max_retries for $(basename "$trigger_file")"
    fi

    invoke_agent "$trigger_file"
    local exit_code=$?

    # Exit code 2 = parse error, don't retry
    if [ $exit_code -eq 2 ]; then
      log_event "ERROR" "Parse error, no retry"
      return 2
    fi

    # Success
    if [ $exit_code -eq 0 ]; then
      return 0
    fi

    # Retry logic
    if [ $attempt -lt $max_retries ]; then
      log_event "RETRY" "Waiting ${delay}s before retry"
      sleep $delay
      delay=$((delay * 2))  # Exponential backoff: 5, 10, 20
    fi

    attempt=$((attempt + 1))
  done

  log_event "CRITICAL" "Failed after $max_retries attempts: $(basename "$trigger_file")"
  return 1
}

#━━━━━━━━━━━━━━━━━━━━━━━━━━━━━━━━━━━━━━━━━━━━━━━
# Parallel Execution Functions
#━━━━━━━━━━━━━━━━━━━━━━━━━━━━━━━━━━━━━━━━━━━━━━━

# invoke_agent_parallel - Spawn agent in background with slot management
# Usage: invoke_agent_parallel "trigger-file.trigger"
# Returns: 0 if spawned, 1 if agent busy, 2 if parse error
invoke_agent_parallel() {
  local trigger_file=$1

  # Validate JSON
  if ! jq empty "$trigger_file" 2>/dev/null; then
    log_event "ERROR" "Malformed JSON in $(basename "$trigger_file")"
    return 2  # Parse error
  fi

  # Parse trigger
  local to_agent=$(jq -r '.to_agent // "unknown"' "$trigger_file" 2>/dev/null || echo "unknown")
  local from_agent=$(jq -r '.from_agent // "unknown"' "$trigger_file" 2>/dev/null || echo "unknown")
  local action=$(jq -r '.action // "unknown"' "$trigger_file" 2>/dev/null || echo "unknown")
  local ticket=$(jq -r '.context.ticket // ""' "$trigger_file" 2>/dev/null || echo "")

  if [ "$to_agent" = "unknown" ] || [ "$to_agent" = "null" ]; then
    log_event "ERROR" "Missing 'to_agent' field in $(basename "$trigger_file")"
    return 2  # Parse error
  fi

  # Check if agent slot is available
  if is_agent_busy "$to_agent"; then
    log_event "QUEUE" "$to_agent busy, trigger stays in queue"
    return 1  # Agent busy
  fi

  # Check concurrent agent limit
  local busy_count=$(get_agent_count_busy)
  if [ "$busy_count" -ge "$MAX_CONCURRENT_AGENTS" ]; then
    log_event "QUEUE" "Max concurrent agents reached ($MAX_CONCURRENT_AGENTS), trigger stays in queue"
    return 1  # Queue full
  fi

  # Spawn background process
  log_event "SPAWN" "Starting $to_agent in background ($from_agent → $to_agent: $action)"

  (
    # Reserve agent slot immediately
    mark_agent_busy "$to_agent" "$$" "$ticket"

    # Ensure slot is released on exit
    trap "mark_agent_idle \"$to_agent\"" EXIT

    # Log file for this agent execution
    local agent_log="$CLAUDE_DIR/logs/${to_agent}-$(date +%s).log"

    # WORKAROUND: Daemon mode - agents run non-interactively
    # TODO: Implement proper claude --print invocation with stream-json
    # For now, we simulate successful execution

    log_event "INFO" "$to_agent: Simulating agent execution (daemon mode workaround)" >> "$LOG_FILE"
    echo "Agent: $to_agent" > "$agent_log"
    echo "Trigger: $(basename "$trigger_file")" >> "$agent_log"
    echo "Started: $(date)" >> "$agent_log"

    # Simulate agent work (2 second delay)
    sleep 2

    echo "Completed: $(date)" >> "$agent_log"
    log_event "COMPLETE" "$to_agent completed (simulated)" >> "$LOG_FILE"

    exit 0

    # FUTURE CODE (when claude --print is ready):
    # claude --print \
    #   --permission-mode bypassPermissions \
    #   --output-format stream-json \
    #   "Use $to_agent agent. Process trigger: $(cat "$trigger_file")" \
    #   2>&1 | tee "$agent_log" | process_stream_output "$to_agent"
    #
    # exit ${PIPESTATUS[0]}
  ) &

  # Save PID
  local agent_pid=$!

  # Update slot with actual background PID
  mark_agent_busy "$to_agent" "$agent_pid" "$ticket"

  log_event "SPAWNED" "$to_agent started (PID: $agent_pid)"
  return 0
}

# process_stream_output - Parse stream-json output for real-time updates
# Usage: ... | process_stream_output "agent-id"
# Future implementation for streaming output
process_stream_output() {
  local agent=$1
  local last_notification=0

  while IFS= read -r line; do
    # Parse JSONL format
    local msg_type=$(echo "$line" | jq -r '.type // empty' 2>/dev/null)

    case "$msg_type" in
      "tool_use")
        # Future: Send progress notification every 5 minutes
        local current_time=$(date +%s)
        if [ $((current_time - last_notification)) -ge 300 ]; then
          log_event "PROGRESS" "$agent: Still working..."
          last_notification=$current_time
        fi
        ;;

      "completion")
        # Final result
        log_event "OUTPUT" "$agent: Completed"
        ;;
    esac
  done
}

# monitor_running_agents - Background loop to detect agent completion
# Polls every PROCESS_MONITOR_INTERVAL seconds
monitor_running_agents() {
  while true; do
    # Get all busy agents
    local busy_agents=$(list_busy_agents 2>/dev/null || echo "")

    while IFS= read -r agent; do
      [ -z "$agent" ] && continue

      local agent_pid=$(get_agent_pid "$agent")

      if [ -n "$agent_pid" ] && ! kill -0 "$agent_pid" 2>/dev/null; then
        # Process finished
        wait "$agent_pid" 2>/dev/null
        local exit_code=$?

        if [ $exit_code -eq 0 ]; then
          log_event "FINISH" "$agent completed successfully (PID: $agent_pid)"
        else
          log_event "FINISH" "$agent failed (PID: $agent_pid, exit: $exit_code)"
        fi

        # Release slot
        mark_agent_idle "$agent"
      fi
    done <<< "$busy_agents"

    sleep $PROCESS_MONITOR_INTERVAL
  done
}

#━━━━━━━━━━━━━━━━━━━━━━━━━━━━━━━━━━━━━━━━━━━━━━━
# Trigger Processing
#━━━━━━━━━━━━━━━━━━━━━━━━━━━━━━━━━━━━━━━━━━━━━━━

get_next_trigger() {
  # Get oldest .trigger file by creation time (FIFO)
  find "$TRIGGER_DIR" -maxdepth 1 -name "*.trigger" -type f \
    -exec stat -f "%B %N" {} \; 2>/dev/null | \
    sort -n | \
    head -1 | \
    cut -d' ' -f2-
}

process_trigger() {
  local trigger_file=$1

  # Skip if already processed
  if was_already_processed "$trigger_file"; then
    log_event "SKIP" "Already processed: $(basename "$trigger_file")"
    rm -f "$trigger_file" 2>/dev/null || true
    return 0
  fi

  # Mark as currently processing
  save_state "$trigger_file"

  # Invoke agent with retry
  invoke_agent_with_retry "$trigger_file"
  local result=$?

  # Mark as seen
  mark_as_processed "$trigger_file"

  # Archive based on result
  if [ $result -eq 0 ]; then
    archive_trigger "$trigger_file" "success"
    PROCESSED_COUNT=$((PROCESSED_COUNT + 1))
  elif [ $result -eq 2 ]; then
    archive_trigger "$trigger_file" "invalid"
  else
    archive_trigger "$trigger_file" "failed"
  fi

  # Update state
  save_state ""

  return $result
}

process_backlog() {
  local trigger_file
  local backlog_count=$(find "$TRIGGER_DIR" -maxdepth 1 -name "*.trigger" -type f 2>/dev/null | wc -l | tr -d ' ')

  if [ "$backlog_count" -gt 0 ]; then
    log_event "BACKLOG" "Found $backlog_count pending trigger(s)"

    while true; do
      trigger_file=$(get_next_trigger)

      if [ -z "$trigger_file" ] || [ ! -f "$trigger_file" ]; then
        break
      fi

      log_event "BACKLOG" "Processing: $(basename "$trigger_file")"

      if [ "$PARALLEL_DAEMON" = "true" ]; then
        # Parallel mode: Try to spawn, leave in queue if agent busy
        invoke_agent_parallel "$trigger_file"
        local result=$?

        if [ $result -eq 0 ]; then
          # Successfully spawned, archive trigger
          archive_trigger "$trigger_file" "in-progress"
          mark_as_processed "$trigger_file"
        elif [ $result -eq 2 ]; then
          # Parse error, archive as invalid
          archive_trigger "$trigger_file" "invalid"
          mark_as_processed "$trigger_file"
        fi
        # If result=1 (agent busy), leave trigger in queue
      else
        # Sequential mode: Process synchronously
        process_trigger "$trigger_file"
      fi
    done

    log_event "BACKLOG" "Backlog processing complete"
  fi
}

# process_trigger_queue_parallel - Main loop for parallel execution
# Continuously processes trigger queue with round-robin slot checking
process_trigger_queue_parallel() {
  while true; do
    local trigger_file=$(get_next_trigger)

    # No triggers, wait for new ones
    if [ -z "$trigger_file" ] || [ ! -f "$trigger_file" ]; then
      sleep 5
      continue
    fi

    # Skip if already processed
    if was_already_processed "$trigger_file"; then
      log_event "SKIP" "Already processed: $(basename "$trigger_file")"
      rm -f "$trigger_file" 2>/dev/null || true
      continue
    fi

    # Try to invoke agent
    invoke_agent_parallel "$trigger_file"
    local result=$?

    if [ $result -eq 0 ]; then
      # Successfully spawned
      archive_trigger "$trigger_file" "in-progress"
      mark_as_processed "$trigger_file"
      PROCESSED_COUNT=$((PROCESSED_COUNT + 1))
    elif [ $result -eq 2 ]; then
      # Parse error
      archive_trigger "$trigger_file" "invalid"
      mark_as_processed "$trigger_file"
    else
      # Agent busy, try next trigger (round-robin)
      log_event "QUEUE" "$(jq -r '.to_agent' "$trigger_file") busy, checking next trigger"
      sleep 1
    fi
  done
}

#━━━━━━━━━━━━━━━━━━━━━━━━━━━━━━━━━━━━━━━━━━━━━━━
# Crash Recovery
#━━━━━━━━━━━━━━━━━━━━━━━━━━━━━━━━━━━━━━━━━━━━━━━

resume_processing() {
  load_state

  # Parallel mode: Clean up orphaned PIDs
  if [ "$PARALLEL_DAEMON" = "true" ]; then
    log_event "RECOVERY" "Checking for orphaned agent processes"
    cleanup_orphaned_pids
  fi

  # Check for interrupted trigger (sequential mode only)
  if [ "$PARALLEL_DAEMON" != "true" ] && [ -f "$STATE_FILE" ]; then
    local current_trigger=$(jq -r '.current_trigger // "none"' "$STATE_FILE" 2>/dev/null || echo "none")

    if [ "$current_trigger" != "none" ] && [ "$current_trigger" != "null" ] && [ -f "$TRIGGER_DIR/$current_trigger" ]; then
      log_event "RESUME" "Found interrupted trigger: $current_trigger"
      # Mark as seen to prevent re-processing
      mark_as_processed "$TRIGGER_DIR/$current_trigger"
      # Move to failed (was interrupted)
      archive_trigger "$TRIGGER_DIR/$current_trigger" "failed"
    fi
  fi

  # Process any remaining backlog
  process_backlog
}

#━━━━━━━━━━━━━━━━━━━━━━━━━━━━━━━━━━━━━━━━━━━━━━━
# Signal Handling
#━━━━━━━━━━━━━━━━━━━━━━━━━━━━━━━━━━━━━━━━━━━━━━━

cleanup_and_exit() {
  log_event "STOP" "Daemon shutting down gracefully"

  # Parallel mode: Kill all running agent processes
  if [ "$PARALLEL_DAEMON" = "true" ]; then
    log_event "STOP" "Terminating all running agents"

    # Get list of all busy agents
    local busy_agents=$(list_busy_agents 2>/dev/null || echo "")

    while IFS= read -r agent; do
      [ -z "$agent" ] && continue

      local agent_pid=$(get_agent_pid "$agent")

      if [ -n "$agent_pid" ] && kill -0 "$agent_pid" 2>/dev/null; then
        log_event "STOP" "Terminating $agent (PID: $agent_pid)"
        kill "$agent_pid" 2>/dev/null
        wait "$agent_pid" 2>/dev/null
      fi
    done <<< "$busy_agents"

    # Kill process monitor if running
    if [ -n "$MONITOR_PID" ] && kill -0 "$MONITOR_PID" 2>/dev/null; then
      log_event "STOP" "Stopping process monitor (PID: $MONITOR_PID)"
      kill "$MONITOR_PID" 2>/dev/null
    fi

    # Kill queue processor if running
    if [ -n "$QUEUE_PID" ] && kill -0 "$QUEUE_PID" 2>/dev/null; then
      log_event "STOP" "Stopping queue processor (PID: $QUEUE_PID)"
      kill "$QUEUE_PID" 2>/dev/null
    fi
  fi

  # Kill orchestrator background process if running
  if [ -n "$ORCHESTRATOR_PID" ] && kill -0 "$ORCHESTRATOR_PID" 2>/dev/null; then
    log_event "STOP" "Stopping orchestrator process (PID: $ORCHESTRATOR_PID)"
    kill "$ORCHESTRATOR_PID" 2>/dev/null
  fi

  save_state ""
  exit 0
}

trap cleanup_and_exit SIGTERM SIGINT

#━━━━━━━━━━━━━━━━━━━━━━━━━━━━━━━━━━━━━━━━━━━━━━━
# Orchestrator Periodic Check
#━━━━━━━━━━━━━━━━━━━━━━━━━━━━━━━━━━━━━━━━━━━━━━━

orchestrator_check() {
  while true; do
    log_event "ORCHESTRATOR" "Running periodic check for ready issues"

    # Invoke orchestrator via Task tool to check for work and create triggers
    # IMPORTANT: Use imperative prompt - orchestrator is running autonomously in daemon mode
    if claude --print --permission-mode bypassPermissions "You are the orchestrator agent running in AUTONOMOUS DAEMON MODE.

CRITICAL: All permissions are PRE-APPROVED. Execute commands IMMEDIATELY without asking for confirmation or listing what you plan to do.

Execute this workflow NOW:

1. Run: gh issue list --label ready --json number,title,labels
2. Run: gh pr list --json number,title,labels
3. Read coordination status files in .claude/coordination/
4. For any idle junior-dev agent with a ready issue: create trigger file in .claude/triggers/
5. For any qa-approved PR: merge it directly

DO NOT:
- Ask \"Would you like me to proceed?\"
- List commands for approval
- Request permission for ANY operation
- Explain what you're going to do - just DO IT

All bash commands (gh, git, jq, cat, grep, etc.) are pre-approved in .claude/settings.json. Execute them directly. This is non-interactive batch mode." >> "$LOG_FILE" 2>&1; then
      log_event "ORCHESTRATOR" "Check complete"
    else
      log_event "ERROR" "Orchestrator check failed (exit: $?)"
    fi

    # Wait 60 seconds before next check
    sleep 60
  done
}

#━━━━━━━━━━━━━━━━━━━━━━━━━━━━━━━━━━━━━━━━━━━━━━━
# Main Daemon Loop
#━━━━━━━━━━━━━━━━━━━━━━━━━━━━━━━━━━━━━━━━━━━━━━━

main() {
  log_event "START" "Daemon started (PID: $$)"

  # Log execution mode
  if [ "$PARALLEL_DAEMON" = "true" ]; then
    log_event "MODE" "Parallel execution enabled (max concurrent: $MAX_CONCURRENT_AGENTS)"
  else
    log_event "MODE" "Sequential execution (set PARALLEL_DAEMON=true for parallel mode)"
  fi

  # Check for fswatch
  if ! command -v fswatch &> /dev/null; then
    log_event "ERROR" "fswatch not installed. Install with: brew install fswatch"
    exit 1
  fi

  # Check for jq
  if ! command -v jq &> /dev/null; then
    log_event "ERROR" "jq not installed. Install with: brew install jq"
    exit 1
  fi

  # Resume from previous state
  resume_processing

  # Start orchestrator periodic check loop in background
  log_event "ORCHESTRATOR" "Starting orchestrator periodic check (60s interval)"
  orchestrator_check &
  ORCHESTRATOR_PID=$!

  # Parallel mode: Start process monitor
  if [ "$PARALLEL_DAEMON" = "true" ]; then
    log_event "MONITOR" "Starting process monitor (checking every ${PROCESS_MONITOR_INTERVAL}s)"
    monitor_running_agents &
    MONITOR_PID=$!
  fi

  log_event "MONITOR" "Watching $TRIGGER_DIR for new triggers"

  if [ "$PARALLEL_DAEMON" = "true" ]; then
    # Parallel mode: Process queue continuously
    process_trigger_queue_parallel &
    QUEUE_PID=$!

    # Wait for all background processes
    wait
  else
    # Sequential mode: Use fswatch
    fswatch -0 --event Created "$TRIGGER_DIR" 2>/dev/null | while read -d "" event; do
      # Only process .trigger files
      if [[ "$event" == *.trigger ]]; then
        log_event "TRIGGER" "Detected: $(basename "$event")"
        process_trigger "$event"
      fi
    done &

    # Wait for fswatch process
    wait
  fi
}

# Run main daemon loop
main<|MERGE_RESOLUTION|>--- conflicted
+++ resolved
@@ -40,10 +40,6 @@
 fi
 
 # Load Discord notification helper (optional - gracefully skips if not present)
-<<<<<<< HEAD
-if [ -f "$CLAUDE_DIR/lib/discord-notify.sh" ]; then
-  source "$CLAUDE_DIR/lib/discord-notify.sh"
-=======
 if [ -f "$PROJECT_ROOT/.claude/lib/discord-notify.sh" ]; then
   source "$PROJECT_ROOT/.claude/lib/discord-notify.sh"
 fi
@@ -63,7 +59,6 @@
     log_event "ERROR" "agent-slots.sh not found, falling back to sequential mode"
     PARALLEL_DAEMON=false
   fi
->>>>>>> 044b3d2d
 fi
 
 #━━━━━━━━━━━━━━━━━━━━━━━━━━━━━━━━━━━━━━━━━━━━━━━
@@ -155,12 +150,9 @@
 # Progress Monitoring
 #━━━━━━━━━━━━━━━━━━━━━━━━━━━━━━━━━━━━━━━━━━━━━━━
 
-<<<<<<< HEAD
 # monitor_agent_progress - Send periodic progress notifications
 # Args: $1=agent, $2=start_time, $3=ticket
 # Runs in background, sends notification every 5 minutes
-=======
->>>>>>> 044b3d2d
 monitor_agent_progress() {
   local agent=$1
   local start_time=$2
@@ -235,12 +227,6 @@
   # Invoke agent via Task tool using claude --print (non-interactive)
   log_event "TASKTOOL" "Invoking $to_agent via Task tool"
 
-<<<<<<< HEAD
-=======
-  # Extract ticket from context (if present)
-  local ticket=$(jq -r '.context.ticket // "N/A"' "$trigger_file" 2>/dev/null || echo "N/A")
-
->>>>>>> 044b3d2d
   # Send agent start notification (if Discord configured)
   if type send_agent_start_notification &>/dev/null; then
     send_agent_start_notification "$to_agent" "$action" "$from_agent" "$ticket"
